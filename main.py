--- conflicted
+++ resolved
@@ -8,18 +8,16 @@
 
 app = FastAPI()
 
-<<<<<<< HEAD
+# Add token refresh middleware
 app.add_middleware(
-    CORSMiddleware,
-    allow_origins=["*"],
-    allow_credentials=True,
-    allow_methods=["*"],
-    allow_headers=["*"],
+  TokenRefreshMiddleware
+  CORSMiddleware,
+  allow_origins=["*"],
+  allow_credentials=True,
+  allow_methods=["*"],
+  allow_headers=["*"],
 )
-=======
-# Add token refresh middleware
-app.add_middleware(TokenRefreshMiddleware)
->>>>>>> 4bce2e52
+
 
 init_db()
 
