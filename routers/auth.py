--- conflicted
+++ resolved
@@ -18,11 +18,8 @@
     tags=['auth']
 )
 
-<<<<<<< HEAD
 load_dotenv()
 
-=======
->>>>>>> 380ba838
 # JWT Configurations
 SECRET_KEY = os.getenv("SECRET_KEY")
 ALGORITHM = os.getenv("ALGORITHM")
