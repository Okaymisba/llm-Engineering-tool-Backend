from fastapi import APIRouter, Depends, HTTPException, status
from sqlalchemy.orm import Session
from models.user import User, User as UserModel
from models.__init__ import get_db
from pydantic import BaseModel, EmailStr
from datetime import datetime, timedelta
from typing import Annotated
from starlette import status
from passlib.context import CryptContext
from fastapi.security import OAuth2PasswordBearer, OAuth2PasswordRequestForm
from jose import jwt, JWTError

<<<<<<< HEAD
router = APIRouter(
    prefix='/auth',
    tags=['auth']
)

=======
router = APIRouter()
>>>>>>> eb5304a6

# JWT Configurations
SECRET_KEY = "bx87wd8uh298ci87cj0982u09djcuh98ciuv8749"
ALGORITHM = "HS256"
ACCESS_TOKEN_EXPIRE_MINUTES = 30

pwd_context = CryptContext(schemes=['bcrypt'], deprecated='auto')

# OAuth2 scheme for token authentication
oauth2_scheme = OAuth2PasswordBearer(tokenUrl="auth/token")

class Token(BaseModel):
    access_token:str
    token_type:str

class TokenData(BaseModel):
    email:str | None = None

class UserCreate(BaseModel):
    username: str
    email: EmailStr
    password: str


class UserResponse(BaseModel):
    id: int
    username: str
    email: str

    class Config:
        orm_mode = True


class LoginRequest(BaseModel):
    email: EmailStr
    password: str

def create_access_token(data: dict, expires_delta: timedelta | None = None):
    to_encode = data.copy();
    if expires_delta:
        expire = datetime.utcnow() + expires_delta
    else:
        expire = datetime.utcnow() + timedelta(minutes=15)
    to_encode.update({"exp":expire})
    encoded_jwt = jwt.encode(to_encode, SECRET_KEY, algorithm=ALGORITHM)
    return encoded_jwt

async def get_current_user(token: Annotated[str, Depends(oauth2_scheme)], db: Session = Depends(get_db)):
    credentials_exception = HTTPException(
        status_code = status.HTTP_401_UNAUTHORIZED,
        detail="Could not validate credentials",
        headers={"WWW-Authenticate":"Bearer"}
    )
    try:
        payload = jwt.decode(token, SECRET_KEY, algorithms=[ALGORITHM])
        email: str = payload.get("sub")
        if email is None:
            raise credentials_exception
        token_data = TokenData(email=email)
    except JWTError:
        raise credentials_exception
    
    user = db.query(User).filter(User.email == token_data.email).first()
    if user is None:
        raise credentials_exception
    return user

    
@router.post("/register", response_model=UserResponse)
async def register(user: UserCreate, db: Session = Depends(get_db)):
    """
    Creates a new user with the given username, email and password.

    Args:
        user (UserCreate): The user information to be registered.

    Returns:
        UserResponse: The registered user information.

    Raises:
        HTTPException: If the user's email is already registered.
    """
    # Check if user already exists
    db_user = db.query(User).filter(User.email == user.email).first()
    if db_user:
        raise HTTPException(
            status_code=status.HTTP_400_BAD_REQUEST,
            detail="Email already registered"
        )

    # Create new user with hashed password
    db_user = User(
        username=user.username,
        email=user.email,
        hashed_password=User.get_password_hash(user.password)
    )

    # Adding the user record in database
    db.add(db_user)
    db.commit()
    db.refresh(db_user)
    return db_user


<<<<<<< HEAD
@router.post("/token", response_model=Token)
async def login_for_access_token(
    form_data: Annotated[OAuth2PasswordRequestForm, Depends()],
    db: Session = Depends(get_db)
=======
@router.post("/login")
async def login_user(
        login_data: LoginRequest,
        db: Session = Depends(get_db)
>>>>>>> eb5304a6
):
    """
    Authenticates a user with their email and password and returns a JWT token.

    Args:
        form_data (OAuth2PasswordRequestForm): The login credentials (email and password).
        db (Session): Database session.

    Returns:
        Token: The JWT token.

    Raises:
        HTTPException: If the email is not found or password is incorrect.
    """
    user = db.query(User).filter(User.email == form_data.username).first()
    if not user or not user.verify_password(form_data.password):
        raise HTTPException(
            status_code=status.HTTP_401_UNAUTHORIZED,
            detail="Incorrect email or password",
            headers={"WWW-Authenticate": "Bearer"},
        )
    
    access_token_expires = timedelta(minutes=ACCESS_TOKEN_EXPIRE_MINUTES)
    access_token = create_access_token(
        data={"sub": user.email}, expires_delta=access_token_expires
    )
    return {"access_token": access_token, "token_type": "bearer"}


# test route for jwt
@router.get("/me", response_model=UserResponse)
async def read_users_me(current_user: Annotated[User, Depends(get_current_user)]):
    return current_user<|MERGE_RESOLUTION|>--- conflicted
+++ resolved
@@ -10,15 +10,11 @@
 from fastapi.security import OAuth2PasswordBearer, OAuth2PasswordRequestForm
 from jose import jwt, JWTError
 
-<<<<<<< HEAD
+
 router = APIRouter(
     prefix='/auth',
     tags=['auth']
 )
-
-=======
-router = APIRouter()
->>>>>>> eb5304a6
 
 # JWT Configurations
 SECRET_KEY = "bx87wd8uh298ci87cj0982u09djcuh98ciuv8749"
@@ -123,17 +119,10 @@
     return db_user
 
 
-<<<<<<< HEAD
 @router.post("/token", response_model=Token)
 async def login_for_access_token(
     form_data: Annotated[OAuth2PasswordRequestForm, Depends()],
     db: Session = Depends(get_db)
-=======
-@router.post("/login")
-async def login_user(
-        login_data: LoginRequest,
-        db: Session = Depends(get_db)
->>>>>>> eb5304a6
 ):
     """
     Authenticates a user with their email and password and returns a JWT token.
